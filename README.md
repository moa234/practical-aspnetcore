--- conflicted
+++ resolved
@@ -18,13 +18,10 @@
 | Section | No. of Samples  | .NET Core SDK Version |
 | ------- | ------- | ------- |
 | [ASP.NET Core 3.0](/projects/3-0) | 35 | 3.0-preview-7 |
-<<<<<<< HEAD
 | [Blazor Server Side](/projects/blazor-ss) | 6 | 3.0-preview-6 (To be upgraded soon)|
 | [Blazor Client Side (Web Assembly)](/projects/blazor/README.md) | 14 | 3.0-preview-7 |
-=======
 | [Blazor Server Side](/projects/blazor-ss) | 6 | 3.0-preview-7|
 | [Blazor Client Side (Web Assembly)](/projects/blazor/README.md) | 13 | 3.0-preview-7 |
->>>>>>> 432ec8ea
 | [ASP.NET Core MVC](/projects/mvc/README.md) | 45 | 2.1 |
 | [ASP.NET Core Razor Pages](/projects/razor-pages/README.md) | 4|  2.2 |
 | [ASP.NET Core SignalR](/projects/signalr/README.md) |1| 2.1 |
