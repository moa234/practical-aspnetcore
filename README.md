--- conflicted
+++ resolved
@@ -1,8 +1,5 @@
-<<<<<<< HEAD
-# Samples for ASP.NET Core 5.0 (371)
-=======
-# Samples for ASP.NET Core 5.0 (372)
->>>>>>> cf9391a1
+# Samples for ASP.NET Core 5.0 (373)
+
 
 While I got your attention, Palestine needs helps. Support [Palestine Children's Relief Fund](https://www.charitynavigator.org/index.cfm?bay=search.summary&orgid=6421).
 
@@ -14,11 +11,7 @@
 
 [3.1 LTS](https://github.com/dodyg/practical-aspnetcore/tree/3.1-LTS/), [2.1 LTS](https://github.com/dodyg/practical-aspnetcore/tree/2.1-LTS)
 
-<<<<<<< HEAD
-## .NET 6 Preview 7 Section (32)
-=======
-## .NET 6 RC1 Section (33)
->>>>>>> cf9391a1
+## .NET 6 RC1 Section (34)
 
 You can access .NET 6 RC1 specific samples [here](projects/net6).
 
