# Samples for ASP.NET Core 8.0 

<<<<<<< HEAD
- Samples for new features of ASP.NET Core **8.0** are available [here](/projects/.net8) (42).
- Samples for new features of ASP.NET Core **7.0** are available [here](/projects/.net7) (45).
=======
> [!NOTE]
> This branch is still work in progress. I am restructuring the whole repository to work better for beginners and experts alike.
>>>>>>> 4b423755

Greetings from Cairo, Egypt. You can [sponsor](https://github.com/sponsors/dodyg) this project [here](https://github.com/sponsors/dodyg). 

## Previous versions

[5.0](https://github.com/dodyg/practical-aspnetcore/tree/net5.0/), [3.1 LTS](https://github.com/dodyg/practical-aspnetcore/tree/3.1-LTS/), [2.1 LTS](https://github.com/dodyg/practical-aspnetcore/tree/2.1-LTS)

## Sections

| Section                                                         |     |                                                                              |
| --------------------------------------------------------------- | --- | ---------------------------------------------------------------------------- |
| [Blazor Client Side (Web Assembly)](/projects/blazor/README.md) | 22  | Components, Data Binding                                                     |
| [Blazor Server Side](/projects/blazor-ss)                       | 15  | Localization                                                                 |
| [Caching](/projects/caching)                                    | 5   |                                                                              |
| [Configurations](/projects/configurations)                      | 10  |                                                                              |
| [CoreWCF](/projects/corewcf)                                    | 1   |                                                                              |
| [Dependency Injection](/projects/dependency-injection/)         | 4   |                                                                              |
| [Diagnostics](/projects/diagnostics)                            | 6   |                                                                              |
| [Endpoint Routing](/projects/endpoint-routing)                  | 32  |                                                                              |
| [Email](/projects/mailkit)                                      | 2   |                                                                              |
| [Elsa Workflow - .NET8](/projects/elsa)                         | 14  |                                                                              |
| [Features](/projects/features)                                  | 11  |                                                                              |
| [Generic Hosting](/projects/generic-host)                       | 9   |                                                                              |
| [gRPC](/projects/grpc) (including grpc-Web)                     | 12  |                                                                              |
| [Health Check](/projects/health-check)                          | 6   |                                                                              |
| [IHttpClientFactory](/projects/httpclientfactory)               | 4   |                                                                              |
| [IHostedService](/projects/ihosted-service)                     | 2   |                                                                              |
| [Logging](/projects/logging)                                    | 4   |                                                                              |
| [Localization and Globalization](/projects/localization)        | 6   |                                                                              |
| [Middleware](/projects/middleware)                              | 14  |                                                                              |
| [Mini Apps](/projects/mini)                                     | 2   |                                                                              |
| [Minimal API](/projects/minimal-api)                            | 36  | Routing, Parameter Bindings, etc                                             |
| [Minimal Hosting](/projects/minimal-hosting)                    | 23  |                                                                              |
| [MVC](/projects/mvc)                                            | 47  | Localization, Routing, Razor Class Library, Tag Helpers, View Component, etc |
| [Open Telemetry](/projects/open-telemetry/)                     | 3   |                                                                              |
| [Orchard Core](/projects/orchard-core)                          | 4   |                                                                              |
| [Path String (HttpContext.Request.Path)](/projects/path-string) | 1   |                                                                              |
| [Razor Pages](/projects/razor-pages)                            | 10  | TempData                                                                     |
| [Request](/projects/request)                                    | 15  | Form, Cookies, Query String, Headers                                         |
| [Response](/projects/response)                                  | 3   |                                                                              |
| [SignalR](/projects/signalr)                                    | 1   |                                                                              |
| [Security](/projects/security)                                  | 7   |                                                                              |
| [Single File Application](/projects/sfa)                        | 2   |                                                                              |
| [Static Files and File Provider](/projects/file-provider)       | 10  |                                                                              |
| [System.Text.Json](/projects/json)                              | 22  |                                                                              |
| [Syndications](/projects/syndications)                          | 3   |                                                                              |
| [Testing](/projects/testing)                                    | 1   |                                                                              |
| [URL Redirect/Rewrite](/projects/rewrite)                       | 6   |                                                                              |
| [Uri Helper](/projects/uri-helper)                              | 5   |                                                                              |
| [Windows Service](/projects/windows-service)                    | 1   |                                                                              |
| [Web Sockets](/projects/web-sockets)                            | 6   |                                                                              |
| [Web Utilities](/projects/web-utilities)                        | 3   |                                                                              |
| [Orleans](/projects/orleans)                                    | 12  |                                                                              |
| [Xml](/projects/xml)                                            | 1   |                                                                              |
| [YARP](/projects/yarp)                                          | 1   |                                                                              |

For Data Access samples, go to the excellent [ORM Cookbook](https://github.com/Grauenwolf/DotNet-ORM-Cookbook). .NET team also has [a sample repository](https://github.com/dotnet/samples).

## How to run these samples

To run these samples, simply open your command line console, go to each folder and execute `dotnet watch run`.

### Misc (6)

-   [Application Environment](/projects/application-environment)

    This sample shows how to obtain application environment information (target framework, etc).

-   [Show Connection info](/projects/connection-info)

    Enumerate the connection information of a HTTP request.

-   [Keeping track of anonymous users](/projects/anonymous-id)

    Keep track of anonymous user in your ASP.NET Core (useful in scenario such as keeping track of shopping cart) using `ReturnTrue.AspNetCore.Identity.Anonymous` library.

-   [Password Hasher server](/projects/password-hasher)

    Give it a string and it will generate a secure hash for you, e.g. `localhost:5000?password=mypassword`.

-   [Version info](/projects/version)

    Show various version info of the framework your system is running on.

-   [IApplicationLifetime](/projects/i-application-lifetime)

    Responds to application startup and shutdown.

    We are using `IApplicationLifetime` that trigger events during application startup and shutdown.

### Server-Sent Events (1)

-   [Forever Server](/projects/sse)

    This server will send a 'hello world' greeting forever.

### Markdown (2)

-   [Markdown server](/projects/markdown-server)

    Serve markdown file as html file. You will see how you can create useful app using a few basic facilities in aspnetcore.

    We take `"Markdig"` as dependency.

-   [Markdown server - implemented as middleware component](/projects/markdown-server-middleware)

    Serve markdown file as html file. It has the same exact functionality as [Markdown server](/projects/markdown-server) but implemented using middleware component.

    We take `"Markdig"` as dependency.

### Utils (3)

-   [Status Codes](/projects/utils/http-status-codes)

    Here we contrast between the usage of `Microsoft.AspNetCore.Http.StatusCodes` and `System.Net.HttpStatusCode`.

-   [MediaTypeNames](/projects/utils/media-type-names)

    This class provides convenient constants for some common MIME types. It's not extensive by any means however `MediaTypeNames.Text.Html` and `MediaTypeNames.Application.Json` come handy.

-   [MediaTypeNames - 2](/projects/utils/media-type-names-2)

    Using `FileExtensionContentTypeProvider` to obtain the correct MIME type of a filename extension.

### Device Detection (1)

The samples in this section rely on [Wangkanai.Detection](https://github.com/wangkanai/Detection) library.

-   [Device Detection](/projects/device-detection)

    This is the most basic device detection. You will be able to detect whether the client is a desktop or a mobile client.

### Image Sharp (1)

All these samples require `SixLabors.ImageSharp.Web` middleware package. This middleware is an excelent tool to process your day to day image processing need.

-   [Image-Sharp](/projects/image-sharp)

    This example shows how to enable image resizing functionality to your site. It's super easy and the middleware takes care of caching, etc.

## Misc

-   [Contributor Guidelines](https://github.com/dodyg/practical-aspnetcore/blob/master/CONTRIBUTING.md)
-   [Code of Conduct](https://github.com/dodyg/practical-aspnetcore/blob/master/CODE_OF_CONDUCT.md)<|MERGE_RESOLUTION|>--- conflicted
+++ resolved
@@ -1,12 +1,5 @@
 # Samples for ASP.NET Core 8.0 
 
-<<<<<<< HEAD
-- Samples for new features of ASP.NET Core **8.0** are available [here](/projects/.net8) (42).
-- Samples for new features of ASP.NET Core **7.0** are available [here](/projects/.net7) (45).
-=======
-> [!NOTE]
-> This branch is still work in progress. I am restructuring the whole repository to work better for beginners and experts alike.
->>>>>>> 4b423755
 
 Greetings from Cairo, Egypt. You can [sponsor](https://github.com/sponsors/dodyg) this project [here](https://github.com/sponsors/dodyg). 
 
