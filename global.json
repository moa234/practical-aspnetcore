--- conflicted
+++ resolved
@@ -1,10 +1,6 @@
 {
   "sdk": {
     "version": "5.0.100",
-<<<<<<< HEAD
-    "rollForward": "feature"
-=======
     "rollForward": "latestPatch"
->>>>>>> a3036ce1
   }
 }