using System.Globalization;
using System.Text.RegularExpressions;
using FluentValidation;
using FluentValidation.AspNetCore;
using Ganss.Xss;
using HtmlBuilders;
using LiteDB;
using Markdig;
using Microsoft.AspNetCore.Antiforgery;
using Microsoft.AspNetCore.Mvc;
using Microsoft.AspNetCore.Mvc.ModelBinding;
using Microsoft.Extensions.Caching.Memory;
using Microsoft.Extensions.Primitives;
using Htmx;
using static HtmlBuilders.HtmlTags;

const string DisplayDateFormat = "MMMM dd, yyyy";
const string HomePageName = "home-page";
const string HtmlMime = "text/html";

var builder = WebApplication.CreateBuilder();
builder.Services
    .AddSingleton<Wiki>()
    .AddAntiforgery()
    .AddMemoryCache();

builder.Logging.AddConsole().SetMinimumLevel(LogLevel.Warning);

var app = builder.Build();
app.UseAntiforgery();

// Load home page
app.MapGet("/", () => Results.Text(WikiPage(), HtmlMime));

app.MapGet("/new-page", (string? pageName, Wiki wiki, HttpContext context, IAntiforgery antiforgery) =>
{
    if (string.IsNullOrEmpty(pageName))
        Results.BadRequest("Page name is missing");

    var page = ToKebabCase(pageName!);

    var pageWiki = wiki.GetPage(page);
    if (pageWiki is not null)
        return Results.BadRequest("Page already exists");

    var list = Div.Id("allPages").Attribute("hx-swap-oob", "innerHTML");
    list = list.Append(Br)
        .Append(Span.Class("uk-label").Append("Pages"))
        .Append(AllPagesForEditing(wiki));

    return Results.Text(
        BuildForm(new PageInput(null, page, "", null), antiforgery.GetAndStoreTokens(context)) +
        list.ToHtmlString() +
        Title.Append(page).ToHtmlString()
        , HtmlMime);

    // Copied from https://www.30secondsofcode.org/c-sharp/s/to-kebab-case
    string ToKebabCase(string str)
    {
        var pattern = new Regex(@"[A-Z]{2,}(?=[A-Z][a-z]+[0-9]*|\b)|[A-Z]?[a-z]+[0-9]*|[A-Z]|[0-9]+");
        return string.Join("-", pattern.Matches(str)).ToLower();
    }
});

// Edit a wiki page
app.MapGet("/edit", (string pageName, HttpContext context, Wiki wiki, IAntiforgery antiForgery, HttpRequest request) =>
{
    if (!request.IsHtmx())
        return Results.Text(WikiPage($"edit?pageName={pageName}"), HtmlMime);

    var page = wiki.GetPage(pageName);
    if (page is null)
        return Results.NotFound($"Page {pageName} not found");

    var list = Div.Id("allPages").Attribute("hx-swap-oob", "innerHTML");

    // Do not show delete button on home page
    if (!pageName.Equals(HomePageName, StringComparison.Ordinal))
        list = list.Append(RenderDeletePageButton(page, antiForgery.GetAndStoreTokens(context)));

    list = list.Append(Br)
        .Append(Span.Class("uk-label").Append("Pages"))
        .Append(AllPagesForEditing(wiki));


    return Results.Text(BuildForm(new PageInput(page.Id, pageName, page.Content, null),
                            antiForgery.GetAndStoreTokens(context)) +
                        RenderPageAttachmentsForEdit(page, antiForgery.GetAndStoreTokens(context)) +
                        list.ToHtmlString()
        , HtmlMime);
});

// Deal with attachment download
app.MapGet("/attachment", (string fileId, Wiki wiki) =>
{
    var file = wiki.GetFile(fileId);
    if (file is null)
        return Results.NotFound();

    app.Logger.LogInformation("Attachment {Id} - {Filename}", file.Value.meta.Id, file.Value.meta.Filename);

    return Results.File(file.Value.file, file.Value.meta.MimeType);
});

// Load a wiki page
app.MapGet("/{pageName}", (string pageName, Wiki wiki, HttpRequest request) =>
{
    if (!request.IsHtmx())
        return Results.Text(WikiPage(pageName), HtmlMime);


    var page = wiki.GetPage(pageName);

    if (page is not null)
        return Results.Text(
            H1.Append(KebabToNormalCase(page.Name)).ToHtmlString() +
            RenderPageContent(page) +
            RenderPageAttachments(page) +
            Div.Class("last-modified")
                .Append("Last modified: " + page.LastModifiedUtc.ToString(DisplayDateFormat))
                .ToHtmlString() +
            A.Attribute("hx-get", $"/edit?pageName={pageName}")
                .Attribute("hx-target", "#Content")
                .Attribute("hx-ext", "loading-state")
                .Attribute("hx-push-url", "true")
                .Append("Edit")
                .ToHtmlString() +
            AllPages(wiki).ToHtmlString() +
            Title.Append(KebabToNormalCase(page.Name)).ToHtmlString()
            , HtmlMime);

    return pageName.Equals(HomePageName, StringComparison.OrdinalIgnoreCase)
        ? Results.Redirect("/new-page?pageName=home-page")
        : Results.NotFound($"Page {pageName} not found");

    static string KebabToNormalCase(string txt)
    {
        return CultureInfo.CurrentCulture.TextInfo.ToTitleCase(txt.Replace('-', ' '));
    }
});

app.MapGet("/all-pages", (Wiki wiki) => Results.Text(AllPages(wiki).ToHtmlString(), HtmlMime));

// Delete a page
app.MapPost("/delete-page", ([FromForm] string id, Wiki wiki) =>
{
    if (StringValues.IsNullOrEmpty(id))
    {
        app.Logger.LogWarning("Unable to delete page because form Id is missing");
        return Results.BadRequest("Unable to delete page because form Id is missing");
    }

    var (isOk, exception) = wiki.DeletePage(Convert.ToInt32(id), HomePageName);

    switch (isOk)
    {
        case false when exception is not null:
            app.Logger.LogError(exception, "Error in deleting page id {id}", id);
            return Results.Problem("Error in deleting page");
        case false:
            app.Logger.LogError("Unable to delete page id {id}", id);
            return Results.Problem("Unable to delete page");
    }

    return Results.Redirect($"/{HomePageName}");
});

app.MapPost("/delete-attachment", ([FromForm] string id, [FromForm] string pageId, Wiki wiki) =>
{
    if (StringValues.IsNullOrEmpty(id))
    {
        app.Logger.LogWarning("Unable to delete attachment because form Id is missing");
        return Results.BadRequest("Unable to delete attachment because form Id is missing");
    }

    if (StringValues.IsNullOrEmpty(pageId))
    {
        app.Logger.LogWarning("Unable to delete attachment because form PageId is missing");
        return Results.BadRequest("Unable to delete attachment because form PageId is missing");
    }

    var (isOk, page, exception) = wiki.DeleteAttachment(Convert.ToInt32(pageId), id);

    switch (isOk)
    {
        case false when exception is not null:
            app.Logger.LogError(exception, "Error in deleting page attachment id {id}", id);
            return Results.Problem("Error in deleting page attachment");
        case false:
            app.Logger.LogError("Unable to delete page attachment id {id}", id);
            return Results.Problem("Unable to delete page attachment");
    }

    return Results.Redirect($"/edit?pageName={page!.Name}");
});

// Add or update a wiki page
app.MapPost("/page",
    (IFormCollection inputFormCollection, [FromForm(Name = "Name")] string pageName, Wiki wiki) =>
    {
        var input = PageInput.From(inputFormCollection);

        var modelState = new ModelStateDictionary();
        var validator = new PageInputValidator(pageName, HomePageName);
        validator.Validate(input).AddToModelState(modelState, null);

        if (!modelState.IsValid)
            return Results.BadRequest(modelState.Select(x => x.Value!.Errors).SelectMany(x => x)
                .Select(x => x.ErrorMessage));
        // check if page exists
        var page = wiki.GetPage(pageName);
        if (page is not null && page.Id != input.Id)
            return Results.BadRequest("Page already exists refresh the page to edit it");

        var (isOk, p, ex) = wiki.SavePage(input);
        if (isOk) return Results.Redirect($"/{p!.Name}");

        app.Logger.LogError(ex, "Problem in saving page");
        return Results.Problem("Problem in saving page");
    }
);

await app.RunAsync();
return;

// End of the web part

static HtmlTag AllPages(Wiki wiki)
{
    return Div.Id("allPages")
        .Attribute("hx-swap-oob", "innerHTML")
        .Class("uk-width-1-5")
        .Append(Span.Class("uk-label").Append("Pages"))
        .Append(Ul.Class("uk-list")
            .Append(
                wiki.ListAllPages()
                    .OrderBy(x => x.Name)
                    .Select(x => Li.Append(
                            A.Attribute("hx-get", x.Name)
                                .Attribute("hx-target", "#Content")
                                .Attribute("hx-ext", "loading-states")
                                .Attribute("hx-swap", "innerHTML")
                                .Attribute("hx-push-url", "true")
                                .Append(x.Name)
                        )
                    )
            )
        );
}

static HtmlTag AllPagesForEditing(Wiki wiki)
{
    return Ul.Class("uk-list")
        .Append(wiki.ListAllPages().OrderBy(x => x.Name)
            .Select(x => Li.Append(Div.Class("uk-inline")
                    .Append(Span.Class("uk-form-icon").Attribute("uk-icon", "icon: copy"))
                    .Append(Input.Text.Value($"[{KebabToNormalCase(x.Name)}](/{x.Name})")
                        .Class("uk-input uk-form-small").Style("cursor", "pointer")
                        .Attribute("onclick", "copyMarkdownLink(this);")
                    )
                )
            )
        );

    static string KebabToNormalCase(string txt)
    {
        return CultureInfo.CurrentCulture.TextInfo.ToTitleCase(txt.Replace('-', ' '));
    }
}

static string RenderMarkdown(string str)
{
    var sanitizer = new HtmlSanitizer();
    return Markdown.ToHtml(str,
        new MarkdownPipelineBuilder().UseSoftlineBreakAsHardlineBreak().UseGenericAttributes().UseAdvancedExtensions().Build());
}

static string RenderPageContent(Page page)
{
    return RenderMarkdown(page.Content);
}

static HtmlTag RenderDeletePageButton(Page page, AntiforgeryTokenSet antiForgery)
{
    var antiForgeryField = Input.Hidden.Name(antiForgery.FormFieldName).Value(antiForgery.RequestToken!);
    var id = Input.Hidden.Name("id").Value(page.Id.ToString());
    var submit = Div.Style("margin-top", "20px")
        .Append(Button.Class("uk-button uk-button-danger").Append("Delete Page"));

    var form = Form
        .Attribute("hx-post", "/delete-page")
        .Attribute("hx-target", "#Content")
        .Attribute("hx-ext", "loading-state")
        .Attribute("hx-swap", "innerHTML")
        .Attribute("hx-confirm", "Please confirm to delete this page")
        .Append(antiForgeryField)
        .Append(id)
        .Append(submit);

    return form;
}

static string RenderPageAttachmentsForEdit(Page page, AntiforgeryTokenSet antiForgery)
{
    if (page.Attachments.Count == 0)
        return string.Empty;

    var label = Span.Class("uk-label").Append("Attachments");
    var list = Ul.Class("uk-list");

    list = page.Attachments.Aggregate(list, (current, attachment) => current.Append(Li
        .Append(CreateEditorHelper(attachment))
        .Append(CreateDelete(page.Id, attachment.FileId, antiForgery))));

    return label.ToHtmlString() + list.ToHtmlString();

    static HtmlTag CreateDelete(int pageId, string attachmentId, AntiforgeryTokenSet antiForgery)
    {
        var antiForgeryField = Input.Hidden.Name(antiForgery.FormFieldName).Value(antiForgery.RequestToken!);
        var id = Input.Hidden.Name("Id").Value(attachmentId);
        var name = Input.Hidden.Name("PageId").Value(pageId.ToString());

        var submit = Button.Class("uk-button uk-button-danger uk-button-small")
            .Append(Span.Attribute("uk-icon", "icon: close; ratio: .75;"));
        var form = Form
            .Style("display", "inline")
            .Attribute("hx-post", "/delete-attachment")
            .Attribute("hx-target", "#Content")
            .Attribute("hx-ext", "loading-state")
            .Attribute("hx-confirm", "Please confirm to delete this attachment")
            .Append(antiForgeryField)
            .Append(id)
            .Append(name)
            .Append(submit);

        return form;
    }

    HtmlTag CreateEditorHelper(Attachment attachment)
    {
        if (!attachment.MimeType.StartsWith("image", StringComparison.OrdinalIgnoreCase))
            return Span.Class("uk-inline")
                .Append(Span.Class("uk-form-icon").Attribute("uk-icon", "icon: copy"))
                .Append(Input.Text.Value($"[{attachment.FileName}](/attachment?fileId={attachment.FileId})")
                    .Class("uk-input uk-form-small uk-form-width-large")
                    .Style("cursor", "pointer")
                    .Attribute("onclick", "copyMarkdownLink(this);")
                );
                    
        return Span.Class("uk-inline")
            .Append(Span.Class("uk-form-icon").Attribute("uk-icon", "icon: copy"))
<<<<<<< HEAD
            .Append(Input.Text.Value($"[{attachment.FileName}](#{attachment.FileName.Split(".")[0]}){{uk-toggle}}")
=======
            .Append(Input.Text.Value($"[{attachment.FileName}](#{attachment.FileName.Split(".")[0]}){{uk-toggle=''}}")
>>>>>>> 5d852a07
                .Class("uk-input uk-form-small uk-form-width-large")
                .Style("cursor", "pointer")
                .Attribute("onclick", "copyMarkdownLink(this);")
            );
    }
}

static string RenderPageAttachments(Page page)
{
    if (page.Attachments.Count == 0)
        return string.Empty;

    var label = Span.Class("uk-label").Append("Attachments");
    var list = Ul.Class("uk-list uk-list-disc");
    list = page.Attachments.Aggregate(list,
        (current, attachment) =>
        {
            if (!attachment.MimeType.StartsWith("image", StringComparison.OrdinalIgnoreCase))
            {
                current = current.Append(Li.Append(A.Href($"/attachment?fileId={attachment.FileId}").Append(attachment.FileName)));
                return current;
            }
            current = current.Append(Li.Append(A.Href($"#{attachment.FileName.Split(".")[0]}").Attribute("uk-toggle","").Append(attachment.FileName)));
            current = current.Append(Div.Id(attachment.FileName.Split(".")[0])
                .Attribute("uk-modal", "")
                .Append(Div.Class("uk-modal-dialog uk-modal-body")
                    .Append(H2.Class("uk-modal-title").Append(attachment.FileName))
                    .Append(Img.Class("uk-width-1-1").Attribute("src", $"/attachment?fileId={attachment.FileId}").Attribute("loading", "lazy"))
                    .Append(Button.Class("uk-modal-close uk-button uk-button-default uk-margin-small-top").Append("Close"))
                ));
            
            return current;

        });

    return label.ToHtmlString() + list.ToHtmlString();
}

// Build the wiki input form 
static string BuildForm(PageInput input, AntiforgeryTokenSet antiForgery,
    ModelStateDictionary? modelState = null)
{
    var antiForgeryField = Input.Hidden.Name(antiForgery.FormFieldName).Value(antiForgery.RequestToken!);

    var nameField = Div
        .Append(Label.Class("uk-form-label").Append(nameof(input.Name)))
        .Append(Div.Class("uk-form-controls")
            .Append(Input.Text.Class("uk-input").Name("Name").Value(input.Name))
        );

    var contentField = Div
        .Append(Label.Class("uk-form-label").Append(nameof(input.Content)))
        .Append(Div.Class("uk-form-controls")
            .Append(Textarea.Name("Content").Class("uk-textarea").Append(input.Content))
        );

    var attachmentField = Div
        .Append(Label.Class("uk-form-label").Append(nameof(input.Attachment)))
        .Append(Div.Attribute("uk-form-custom", "target: true")
            .Append(Input.File.Name("Attachment"))
            .Append(Input.Text.Class("uk-input uk-form-width-large").Attribute("placeholder", "Click to select file")
                .ToggleAttribute("disabled", true))
        );

    if (modelState is not null && !modelState.IsValid)
    {
        if (IsFieldOk("Name"))
            nameField = modelState["Name"]!.Errors.Aggregate(nameField,
                (current, er) => current.Append(Div.Class("uk-form-danger uk-text-small").Append(er.ErrorMessage)));

        if (IsFieldOk("Content"))
            contentField = modelState["Content"]!.Errors.Aggregate(contentField,
                (current, er) => current.Append(Div.Class("uk-form-danger uk-text-small").Append(er.ErrorMessage)));
    }

    var submit = Div.Style("margin-top", "20px").Append(Button.Class("uk-button uk-button-primary").Append("Submit"));

    var form = Form
        .Class("uk-form-stacked")
        .Attribute("hx-post", "/page")
        .Attribute("hx-target", "#Content")
        .Attribute("hx-ext", "loading-state")
        .Attribute("hx-encoding", "multipart/form-data")
        .Attribute("hx-push-url", $"/{input.Name}")
        .Append(antiForgeryField)
        .Append(nameField)
        .Append(contentField)
        .Append(attachmentField);

    if (input.Id is not null)
    {
        var id = Input.Hidden.Name("Id").Value(input.Id.ToString()!);
        form = form.Append(id);
    }

    form = form.Append(submit);

    return form.ToHtmlString();

    bool IsFieldOk(string key)
    {
        return modelState.ContainsKey(key) && modelState[key]!.ValidationState == ModelValidationState.Invalid;
    }
}

static string WikiPage(string page = HomePageName)
{
    return $$"""
             <!DOCTYPE html>
             <html lang="en">
             <head>
                 <meta charset="utf-8">
                 <meta name="viewport" content="width=device-width, initial-scale=1">
                 <title>home-page</title>
                 <link rel="stylesheet" href="https://cdn.jsdelivr.net/npm/uikit@3.19.4/dist/css/uikit.min.css"/>
                 <link rel="stylesheet" href="https://unpkg.com/easymde/dist/easymde.min.css">
                 <script src="https://unpkg.com/easymde/dist/easymde.min.js"></script>
                 <script src="https://unpkg.com/htmx.org@2.0.0" integrity="sha384-wS5l5IKJBvK6sPTKa2WZ1js3d947pvWXbPJ1OmWfEuxLgeHcEbjUUA5i9V5ZkpCw" crossorigin="anonymous"></script>
                 <script src="https://unpkg.com/htmx-ext-loading-states@2.0.0/loading-states.js"></script>
                 <style>
                     .last-modified {
                         font-size: small;
                     }
             
                     a:visited {
                         color: blue;
                     }
             
                     a:link {
                         color: red;
                     }
                     [data-loading] {
                         display: none;
                     }
                 </style>
             </head>
             <body>
             <nav class="uk-navbar-container">
                 <div class="uk-container">
                     <div class="uk-navbar">
                         <div class="uk-navbar-left">
                             <ul class="uk-navbar-nav">
                                 <li class="uk-active"><a hx-get="/home-page" hx-push-url="/" hx-ext="loading-states" hx-target="#Content"><span uk-icon="home"></span></a></li>
                             </ul>
                         </div>
                         <div class="uk-navbar-center">
                                 <form class="uk-navbar-item" hx-get="/new-page" hx-target="#Content" hx-ext="loading-states">
                                     <label class="uk-form-label" for="pageName">
                                         <input id="pageName" class="uk-input uk-width-large@m uk-width-1-1" type="text" name="pageName"
                                                placeholder="Type desired page title here">
                                     </label>
                                     <input type="submit" class="uk-button uk-button-default uk-width-1-4 uk-padding-small uk-padding-remove-vertical" value="Add">
                                 </form>
                         </div>
                         <div class="uk-navbar-right">
                             <div uk-spinner data-loading ></div>
                         </div>
                     </div>
                 </div>
             </nav>

             <div class="uk-container " hx-get="/{{page}}" hx-trigger="load once" hx-ext="loading-states" hx-target="#Content">
                 <div uk-grid hx-history-elt>
                     <div id="Content" class="uk-width-4-5@s uk-width-1-1"></div>
                     <hr class="uk-width-1-1 uk-hidden@s uk-visible" />
                     <div  class="uk-width-1-5@s uk-width-1-1 uk-flex-left uk-flex uk-flex-column" id="allPages" hx-get="/all-pages" hx-trigger="every 1m [!isEditing()]" hx-swap="none"></div>
                 </div>
             </div>


             <script src="https://cdn.jsdelivr.net/npm/uikit@3.19.4/dist/js/uikit.min.js"></script>
             <script src="https://cdn.jsdelivr.net/npm/uikit@3.19.4/dist/js/uikit-icons.min.js"></script>
             <script>
                 var easyMDE;
                 
                 document.addEventListener("htmx:afterRequest", function (event) {
                     if (event.detail.xhr.status >= 400) {
                         UIkit.notification(event.detail.xhr.responseText, {status: 'danger'});
                         return;
                     }
                     if (event.detail.pathInfo.responsePath.includes("/new-page") || event.detail.pathInfo.responsePath.includes("/edit")) {
                         easyMDE = new EasyMDE({
                             insertTexts: {
                                 link: ["[", "]()"]
                             }
                         });
                     }
                 });
             
                 function copyMarkdownLink(element) {
                     element.select();
                     document.execCommand("copy");
                 }
                 
                 function isEditing() {
                     return document.getElementById("Content").querySelector("form") !== null;
                 }
             </script>

             </body>
             </html>
             """;
}

internal class Wiki(IWebHostEnvironment env, IMemoryCache cache, ILogger<Wiki> logger)
{
    private const string PageCollectionName = "Pages";
    private const string AllPagesKey = "AllPages";
    private const double CacheAllPagesForMinutes = 30;

    private readonly ILogger _logger = logger;

    private static DateTime Timestamp()
    {
        return DateTime.UtcNow;
    }

    // Get the location of the LiteDB file.
    private string GetDbPath()
    {
        return Path.Combine(env.ContentRootPath, "wiki.db");
    }

    // List all the available wiki pages. It is cached for 30 minutes.
    public List<Page> ListAllPages()
    {
        if (cache.Get(AllPagesKey) is List<Page> pages)
            return pages;

        using var db = new LiteDatabase(GetDbPath());
        var coll = db.GetCollection<Page>(PageCollectionName);
        var items = coll.Query().ToList();

        cache.Set(AllPagesKey, items,
            new MemoryCacheEntryOptions().SetAbsoluteExpiration(TimeSpan.FromMinutes(CacheAllPagesForMinutes)));
        return items;
    }

    // Get a wiki page based on its path
    public Page? GetPage(string path)
    {
        using var db = new LiteDatabase(GetDbPath());
        var coll = db.GetCollection<Page>(PageCollectionName);
        coll.EnsureIndex(x => x.Name);

        return coll.Query()
            .Where(x => x.Name.Equals(path, StringComparison.OrdinalIgnoreCase))
            .FirstOrDefault();
    }

    // Save or update a wiki page. Cache(AllPagesKey) will be destroyed.
    public (bool isOk, Page? page, Exception? ex) SavePage(PageInput input)
    {
        try
        {
            using var db = new LiteDatabase(GetDbPath());
            var coll = db.GetCollection<Page>(PageCollectionName);
            coll.EnsureIndex(x => x.Name);

            var existingPage = input.Id.HasValue ? coll.FindOne(x => x.Id == input.Id) : null;

            var sanitizer = new HtmlSanitizer();
            var properName = input.Name.Trim().Replace(' ', '-').ToLower();

            Attachment? attachment = null;
            if (!string.IsNullOrWhiteSpace(input.Attachment?.FileName))
            {
                attachment = new Attachment
                (
                    Guid.NewGuid().ToString(),
                    input.Attachment.FileName,
                    input.Attachment.ContentType,
                    Timestamp()
                );

                using var stream = input.Attachment.OpenReadStream();
                _ = db.FileStorage.Upload(attachment.FileId, input.Attachment.FileName, stream);
            }

            if (existingPage is null)
            {
                var newPage = new Page
                {
                    Name = sanitizer.Sanitize(properName),
                    Content = input
                        .Content, //Do not sanitize on input because it will impact some Markdown tag such as >. We do it on the output instead.
                    LastModifiedUtc = Timestamp()
                };

                if (attachment is not null)
                    newPage.Attachments.Add(attachment);

                coll.Insert(newPage);

                cache.Remove(AllPagesKey);
                return (true, newPage, null);
            }

            var updatedPage = existingPage with
            {
                Name = sanitizer.Sanitize(properName),
                Content = input
                    .Content, //Do not sanitize on input because it will impact some Markdown tag such as >. We do it on the output instead.
                LastModifiedUtc = Timestamp()
            };

            if (attachment is not null)
                updatedPage.Attachments.Add(attachment);

            coll.Update(updatedPage);

            cache.Remove(AllPagesKey);
            return (true, updatedPage, null);
        }
        catch (Exception ex)
        {
            _logger.LogError(ex, "There is an exception in trying to save page name '{Name}'", input.Name);
            return (false, null, ex);
        }
    }

    public (bool isOk, Page? p, Exception? ex) DeleteAttachment(int pageId, string id)
    {
        try
        {
            using var db = new LiteDatabase(GetDbPath());
            var coll = db.GetCollection<Page>(PageCollectionName);
            var page = coll.FindById(pageId);
            if (page is null)
            {
                _logger.LogWarning(
                    "Delete attachment operation fails because page id {id} cannot be found in the database", id);
                return (false, null, null);
            }

            if (!db.FileStorage.Delete(id))
            {
                _logger.LogWarning("We cannot delete this file attachment id {id} and it's a mystery why", id);
                return (false, page, null);
            }

            page.Attachments.RemoveAll(x => x.FileId.Equals(id, StringComparison.OrdinalIgnoreCase));

            var updateResult = coll.Update(page);

            if (updateResult) return (true, page, null);
            _logger.LogWarning(
                "Delete attachment works but updating the page (id {pageId}) attachment list fails", pageId);
            return (false, page, null);
        }
        catch (Exception ex)
        {
            return (false, null, ex);
        }
    }

    public (bool isOk, Exception? ex) DeletePage(int id, string homePageName)
    {
        try
        {
            using var db = new LiteDatabase(GetDbPath());
            var coll = db.GetCollection<Page>(PageCollectionName);

            var page = coll.FindById(id);

            if (page is null)
            {
                _logger.LogWarning("Delete operation fails because page id {id} cannot be found in the database", id);
                return (false, null);
            }

            if (page.Name.Equals(homePageName, StringComparison.OrdinalIgnoreCase))
            {
                _logger.LogWarning("Page id {id}  is a home page and delete operation on home page is not allowed", id);
                return (false, null);
            }

            //Delete all the attachments
            foreach (var a in page.Attachments) db.FileStorage.Delete(a.FileId);

            if (coll.Delete(id))
            {
                cache.Remove(AllPagesKey);
                return (true, null);
            }

            _logger.LogWarning("Somehow we cannot delete page id {id} and it's a mystery why.", id);
            return (false, null);
        }
        catch (Exception ex)
        {
            return (false, ex);
        }
    }

    // Return null if file cannot be found.
    public (LiteFileInfo<string> meta, byte[] file)? GetFile(string fileId)
    {
        using var db = new LiteDatabase(GetDbPath());

        var meta = db.FileStorage.FindById(fileId);
        if (meta is null)
            return null;

        using var stream = new MemoryStream();
        db.FileStorage.Download(fileId, stream);
        return (meta, stream.ToArray());
    }
}

internal record Page
{
    public int Id { get; init; }

    public string Name { get; init; } = string.Empty;

    public string Content { get; init; } = string.Empty;

    public DateTime LastModifiedUtc { get; init; }

    public List<Attachment> Attachments { get; init; } = [];
}

internal record Attachment(
    string FileId,
    string FileName,
    string MimeType,
    DateTime LastModifiedUtc
);

internal record PageInput(int? Id, string Name, string Content, IFormFile? Attachment)
{
    public static PageInput From(IFormCollection form)
    {
        var (id, name, content) = (form["Id"], form["Name"], form["Content"]);

        int? pageId = null;

        if (!StringValues.IsNullOrEmpty(id))
            pageId = Convert.ToInt32(id);

        var file = form.Files["Attachment"];

        return new PageInput(pageId, name!, content!, file);
    }
}

internal class PageInputValidator : AbstractValidator<PageInput>
{
    public PageInputValidator(string pageName, string homePageName)
    {
        RuleFor(x => x.Name).NotEmpty().WithMessage("Name is required");
        if (pageName.Equals(homePageName, StringComparison.OrdinalIgnoreCase))
            RuleFor(x => x.Name).Must(name => name.Equals(homePageName))
                .WithMessage($"You cannot modify home page name. Please keep it {homePageName}");

        RuleFor(x => x.Content).NotEmpty().WithMessage("Content is required");
    }
}<|MERGE_RESOLUTION|>--- conflicted
+++ resolved
@@ -271,8 +271,9 @@
 static string RenderMarkdown(string str)
 {
     var sanitizer = new HtmlSanitizer();
-    return Markdown.ToHtml(str,
-        new MarkdownPipelineBuilder().UseSoftlineBreakAsHardlineBreak().UseGenericAttributes().UseAdvancedExtensions().Build());
+    sanitizer.AllowedAttributes.Add("uk-toggle");
+    return sanitizer.Sanitize(Markdown.ToHtml(str,
+        new MarkdownPipelineBuilder().UseSoftlineBreakAsHardlineBreak().UseGenericAttributes().UseAdvancedExtensions().Build()));
 }
 
 static string RenderPageContent(Page page)
@@ -349,11 +350,7 @@
                     
         return Span.Class("uk-inline")
             .Append(Span.Class("uk-form-icon").Attribute("uk-icon", "icon: copy"))
-<<<<<<< HEAD
             .Append(Input.Text.Value($"[{attachment.FileName}](#{attachment.FileName.Split(".")[0]}){{uk-toggle}}")
-=======
-            .Append(Input.Text.Value($"[{attachment.FileName}](#{attachment.FileName.Split(".")[0]}){{uk-toggle=''}}")
->>>>>>> 5d852a07
                 .Class("uk-input uk-form-small uk-form-width-large")
                 .Style("cursor", "pointer")
                 .Attribute("onclick", "copyMarkdownLink(this);")
@@ -371,12 +368,20 @@
     list = page.Attachments.Aggregate(list,
         (current, attachment) =>
         {
+            if (attachment.MimeType.StartsWith("image", StringComparison.OrdinalIgnoreCase))
+                return current.Append(Li.Append(A.Href($"#{attachment.FileName.Split(".")[0]}")
+                    .Attribute("uk-toggle", "").Append(attachment.FileName)));
+            
+            return current.Append(Li.Append(A.Href($"/attachment?fileId={attachment.FileId}").Append(attachment.FileName)));
+        });
+
+    var modals = Div;
+    modals = page.Attachments.Aggregate(modals,
+        (current, attachment) =>
+        {
             if (!attachment.MimeType.StartsWith("image", StringComparison.OrdinalIgnoreCase))
-            {
-                current = current.Append(Li.Append(A.Href($"/attachment?fileId={attachment.FileId}").Append(attachment.FileName)));
                 return current;
-            }
-            current = current.Append(Li.Append(A.Href($"#{attachment.FileName.Split(".")[0]}").Attribute("uk-toggle","").Append(attachment.FileName)));
+
             current = current.Append(Div.Id(attachment.FileName.Split(".")[0])
                 .Attribute("uk-modal", "")
                 .Append(Div.Class("uk-modal-dialog uk-modal-body")
@@ -384,12 +389,11 @@
                     .Append(Img.Class("uk-width-1-1").Attribute("src", $"/attachment?fileId={attachment.FileId}").Attribute("loading", "lazy"))
                     .Append(Button.Class("uk-modal-close uk-button uk-button-default uk-margin-small-top").Append("Close"))
                 ));
-            
+
             return current;
-
         });
 
-    return label.ToHtmlString() + list.ToHtmlString();
+    return label.ToHtmlString() + list.ToHtmlString() + modals.ToHtmlString();
 }
 
 // Build the wiki input form 
